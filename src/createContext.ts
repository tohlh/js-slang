// Variable determining chapter of Source is contained in this file.

import * as scheme_libs from './alt-langs/scheme/scm-slang/src/stdlib/source-scheme-library'
import {
  scheme1Prelude,
  scheme2Prelude,
  scheme3Prelude,
  scheme4Prelude,
  schemeFullPrelude
} from './stdlib/scheme.prelude'
import { GLOBAL, JSSLANG_PROPERTIES } from './constants'
import { call_with_current_continuation } from './cse-machine/continuations'
import Heap from './cse-machine/heap'
import * as list from './stdlib/list'
import { list_to_vector } from './stdlib/list'
import { listPrelude } from './stdlib/list.prelude'
import { localImportPrelude } from './stdlib/localImport.prelude'
import * as misc from './stdlib/misc'
import * as parser from './stdlib/parser'
import * as pylib from './stdlib/pylib'
import * as stream from './stdlib/stream'
import { streamPrelude } from './stdlib/stream.prelude'
import { createTypeEnvironment, tForAll, tVar } from './typeChecker/utils'
import {
  Chapter,
<<<<<<< HEAD
  Context,
  CustomBuiltIns,
  Environment,
  LanguageOptions,
  NativeStorage,
  Value,
=======
  type Context,
  type CustomBuiltIns,
  type Environment,
  type LanguageOptions,
  type NativeStorage,
  type Value,
>>>>>>> 28d6c023
  Variant
} from './types'
import * as operators from './utils/operators'
import { stringify } from './utils/stringify'
import { schemeVisualise } from './alt-langs/scheme/scheme-mapper'
import { cset_apply, cset_eval } from './cse-machine/scheme-macros'
import { Transformers } from './cse-machine/interpreter'

export class EnvTree {
  private _root: EnvTreeNode | null = null
  private map = new Map<Environment, EnvTreeNode>()

  get root(): EnvTreeNode | null {
    return this._root
  }

  public insert(environment: Environment): void {
    const tailEnvironment = environment.tail
    if (tailEnvironment === null) {
      if (this._root === null) {
        this._root = new EnvTreeNode(environment, null)
        this.map.set(environment, this._root)
      }
    } else {
      const parentNode = this.map.get(tailEnvironment)
      if (parentNode) {
        const childNode = new EnvTreeNode(environment, parentNode)
        parentNode.addChild(childNode)
        this.map.set(environment, childNode)
      }
    }
  }

  public getTreeNode(environment: Environment): EnvTreeNode | undefined {
    return this.map.get(environment)
  }
}

export class EnvTreeNode {
  private _children: EnvTreeNode[] = []

  constructor(
    readonly environment: Environment,
    public parent: EnvTreeNode | null
  ) {}

  get children(): EnvTreeNode[] {
    return this._children
  }

  public resetChildren(newChildren: EnvTreeNode[]): void {
    this.clearChildren()
    this.addChildren(newChildren)
    newChildren.forEach(c => (c.parent = this))
  }

  private clearChildren(): void {
    this._children = []
  }

  private addChildren(newChildren: EnvTreeNode[]): void {
    this._children.push(...newChildren)
  }

  public addChild(newChild: EnvTreeNode): EnvTreeNode {
    this._children.push(newChild)
    return newChild
  }
}

const createEmptyRuntime = () => ({
  break: false,
  debuggerOn: true,
  isRunning: false,
  environmentTree: new EnvTree(),
  environments: [],
  value: undefined,
  nodes: [],
  control: null,
  stash: null,
  transformers: new Transformers(),
  objectCount: 0,
  envSteps: -1,
  envStepsTotal: 0,
  breakpointSteps: [],
  changepointSteps: []
})

const createEmptyDebugger = () => ({
  observers: { callbacks: Array<() => void>() },
  status: false,
  state: {
    it: (function* (): any {
      return
    })()
  }
})

export const createGlobalEnvironment = (): Environment => ({
  tail: null,
  name: 'global',
  head: {},
  heap: new Heap(),
  id: '-1'
})

const createNativeStorage = (): NativeStorage => ({
  builtins: new Map(),
  previousProgramsIdentifiers: new Set(),
  operators: new Map(Object.entries(operators)),
  maxExecTime: JSSLANG_PROPERTIES.maxExecTime,
  evaller: null,
  loadedModules: {},
  loadedModuleTypes: {}
})

export const createEmptyContext = <T>(
  chapter: Chapter,
  variant: Variant = Variant.DEFAULT,
  languageOptions: LanguageOptions = {},
  externalSymbols: string[],
  externalContext?: T
): Context<T> => {
  return {
    chapter,
    externalSymbols,
    errors: [],
    externalContext,
    runtime: createEmptyRuntime(),
    numberOfOuterEnvironments: 1,
    prelude: null,
    debugger: createEmptyDebugger(),
    nativeStorage: createNativeStorage(),
    executionMethod: 'auto',
    variant,
    languageOptions,
    moduleContexts: {},
    unTypecheckedCode: [],
    typeEnvironment: createTypeEnvironment(chapter),
    previousPrograms: [],
    shouldIncreaseEvaluationTimeout: false
  }
}

export const ensureGlobalEnvironmentExist = (context: Context) => {
  if (!context.runtime) {
    context.runtime = createEmptyRuntime()
  }
  if (!context.runtime.environments) {
    context.runtime.environments = []
  }
  if (!context.runtime.environmentTree) {
    context.runtime.environmentTree = new EnvTree()
  }
  if (context.runtime.environments.length === 0) {
    const globalEnvironment = createGlobalEnvironment()
    context.runtime.environments.push(globalEnvironment)
    context.runtime.environmentTree.insert(globalEnvironment)
  }
}

export const defineSymbol = (context: Context, name: string, value: Value) => {
  const globalEnvironment = context.runtime.environments[0]
  Object.defineProperty(globalEnvironment.head, name, {
    value,
    writable: false,
    enumerable: true
  })
  context.nativeStorage.builtins.set(name, value)
  const typeEnv = context.typeEnvironment[0]
  // if the global type env doesn't already have the imported symbol,
  // we set it to a type var T that can typecheck with anything.
  if (!typeEnv.declKindMap.has(name)) {
    typeEnv.typeMap.set(name, tForAll(tVar('T1')))
    typeEnv.declKindMap.set(name, 'const')
  }
}

export function defineBuiltin(
  context: Context,
  name: string, // enforce minArgsNeeded
  value: Value,
  minArgsNeeded: number
): void
export function defineBuiltin(
  context: Context,
  name: string,
  value: Value,
  minArgsNeeded?: number
): void
// Defines a builtin in the given context
// If the builtin is a function, wrap it such that its toString hides the implementation
export function defineBuiltin(
  context: Context,
  name: string,
  value: Value,
  minArgsNeeded: undefined | number = undefined
) {
  function extractName(name: string): string {
    return name.split('(')[0].trim()
  }

  function extractParameters(name: string): string[] {
    // if the function has no () in its name, it has no parameters
    if (!name.includes('(')) {
      return []
    }
    return name
      .split('(')[1]
      .split(')')[0]
      .split(',')
      .map(s => s.trim())
  }

  if (typeof value === 'function') {
    const funName = extractName(name)
    const funParameters = extractParameters(name)
    const repr = `function ${name} {\n\t[implementation hidden]\n}`
    value.toString = () => repr
    value.minArgsNeeded = minArgsNeeded
    value.funName = funName
    value.funParameters = funParameters

    defineSymbol(context, funName, value)
  } else {
    defineSymbol(context, name, value)
  }
}

export const importExternalSymbols = (context: Context, externalSymbols: string[]) => {
  ensureGlobalEnvironmentExist(context)

  externalSymbols.forEach(symbol => {
    defineSymbol(context, symbol, GLOBAL[symbol])
  })
}

/**
 * Imports builtins from standard and external libraries.
 */
export const importBuiltins = (context: Context, externalBuiltIns: CustomBuiltIns) => {
  ensureGlobalEnvironmentExist(context)
  const rawDisplay = (v: Value, ...s: string[]) =>
    externalBuiltIns.rawDisplay(v, s[0], context.externalContext)
  const display = (v: Value, ...s: string[]) => {
    if (s.length === 1 && s[0] !== undefined && typeof s[0] !== 'string') {
      throw new TypeError('display expects the second argument to be a string')
    }
    return (rawDisplay(stringify(v), s[0]), v)
  }
  const displayList = (v: Value, ...s: string[]) => {
    if (s.length === 1 && s[0] !== undefined && typeof s[0] !== 'string') {
      throw new TypeError('display_list expects the second argument to be a string')
    }
    return list.rawDisplayList(display, v, s[0])
  }
  const prompt = (v: Value) => {
    const start = Date.now()
    const promptResult = externalBuiltIns.prompt(v, '', context.externalContext)
    context.nativeStorage.maxExecTime += Date.now() - start
    return promptResult
  }
  const alert = (v: Value) => {
    const start = Date.now()
    externalBuiltIns.alert(v, '', context.externalContext)
    context.nativeStorage.maxExecTime += Date.now() - start
  }
  const visualiseList = (...v: Value) => {
    externalBuiltIns.visualiseList(v, context.externalContext)
    return v[0]
  }

  if (context.chapter >= 1) {
    defineBuiltin(context, 'get_time()', misc.get_time)
    defineBuiltin(context, 'display(val, prepend = undefined)', display, 1)
    defineBuiltin(context, 'raw_display(str, prepend = undefined)', rawDisplay, 1)
    defineBuiltin(context, 'stringify(val, indent = 2, maxLineLength = 80)', stringify, 1)
    defineBuiltin(context, 'error(str, prepend = undefined)', misc.error_message, 1)
    defineBuiltin(context, 'prompt(str)', prompt)
    defineBuiltin(context, 'is_number(val)', misc.is_number)
    defineBuiltin(context, 'is_string(val)', misc.is_string)
    defineBuiltin(context, 'is_function(val)', misc.is_function)
    defineBuiltin(context, 'is_boolean(val)', misc.is_boolean)
    defineBuiltin(context, 'is_undefined(val)', misc.is_undefined)
    defineBuiltin(context, 'parse_int(str, radix)', misc.parse_int)
    defineBuiltin(context, 'char_at(str, index)', misc.char_at)
    defineBuiltin(context, 'arity(f)', misc.arity)
    defineBuiltin(context, 'undefined', undefined)
    defineBuiltin(context, 'NaN', NaN)
    defineBuiltin(context, 'Infinity', Infinity)
    // Define all Math libraries
    const mathLibraryNames = Object.getOwnPropertyNames(Math)
    // Short param names for stringified version of math functions
    const parameterNames = [...'abcdefghijklmnopqrstuvwxyz']
    for (const name of mathLibraryNames) {
      const value = Math[name]
      if (typeof value === 'function') {
        let paramString: string
        let minArgsNeeded = undefined
        if (name === 'max' || name === 'min') {
          paramString = '...values'
          minArgsNeeded = 0
        } else {
          paramString = parameterNames.slice(0, value.length).join(', ')
        }
        defineBuiltin(context, `math_${name}(${paramString})`, value, minArgsNeeded)
      } else {
        defineBuiltin(context, `math_${name}`, value)
      }
    }
  }

  if (context.chapter >= 2) {
    // List library
    defineBuiltin(context, 'pair(left, right)', list.pair)
    defineBuiltin(context, 'is_pair(val)', list.is_pair)
    defineBuiltin(context, 'head(xs)', list.head)
    defineBuiltin(context, 'tail(xs)', list.tail)
    defineBuiltin(context, 'is_null(val)', list.is_null)
    defineBuiltin(context, 'list(...values)', list.list, 0)
    defineBuiltin(context, 'draw_data(...xs)', visualiseList, 1)
    defineBuiltin(context, 'display_list(val, prepend = undefined)', displayList, 0)
    defineBuiltin(context, 'is_list(val)', list.is_list)
  }

  if (context.chapter >= 3) {
    defineBuiltin(context, 'set_head(xs, val)', list.set_head)
    defineBuiltin(context, 'set_tail(xs, val)', list.set_tail)
    defineBuiltin(context, 'array_length(arr)', misc.array_length)
    defineBuiltin(context, 'is_array(val)', misc.is_array)

    // Stream library
    defineBuiltin(context, 'stream(...values)', stream.stream, 0)
  }

  if (context.chapter >= 4) {
    defineBuiltin(context, 'parse(program_string)', (str: string) =>
      parser.parse(str, createContext(context.chapter))
    )
    defineBuiltin(context, 'tokenize(program_string)', (str: string) =>
      parser.tokenize(str, createContext(context.chapter))
    )
    defineBuiltin(
      context,
      'apply_in_underlying_javascript(fun, args)',
      // tslint:disable-next-line:ban-types
      (fun: Function, args: Value) => fun.apply(fun, list_to_vector(args))
    )

    // Continuations for explicit-control variant
    if (context.chapter >= 4) {
      defineBuiltin(
        context,
        'call_cc(f)',
        context.variant === Variant.EXPLICIT_CONTROL
          ? call_with_current_continuation
          : (f: any) => {
              throw new Error('call_cc is only available in Explicit-Control variant')
            }
      )
    }
  }

  if (context.chapter === Chapter.LIBRARY_PARSER) {
    defineBuiltin(context, 'is_object(val)', misc.is_object)
    defineBuiltin(context, 'is_NaN(val)', misc.is_NaN)
    defineBuiltin(context, 'has_own_property(obj, prop)', misc.has_own_property)
    defineBuiltin(context, 'alert(val)', alert)
    // tslint:disable-next-line:ban-types
    defineBuiltin(context, 'timed(fun)', (f: Function) =>
      misc.timed(context, f, context.externalContext, externalBuiltIns.rawDisplay)
    )
  }

  if (context.chapter <= +Chapter.SCHEME_1 && context.chapter >= +Chapter.FULL_SCHEME) {
    switch (context.chapter) {
      case Chapter.FULL_SCHEME:
        // Introduction to eval
        // eval metaprocedure
        defineBuiltin(context, '$scheme_ZXZhbA$61$$61$(xs)', cset_eval)

      case Chapter.SCHEME_4:
        // Introduction to call/cc
        defineBuiltin(context, 'call$47$cc(f)', call_with_current_continuation)

      case Chapter.SCHEME_3:
        // Introduction to mutable values, streams

        // Scheme pair mutation
        defineBuiltin(context, 'set$45$car$33$(pair, val)', scheme_libs.set$45$car$33$)
        defineBuiltin(context, 'set$45$cdr$33$(pair, val)', scheme_libs.set$45$cdr$33$)

        // Scheme list mutation
        defineBuiltin(context, 'list$45$set$33$(xs, n, val)', scheme_libs.list$45$set$33$)
        //defineBuiltin(context, 'filter$33$(pred, xs)', scheme_libs.filterB);

        // Scheme promises
        defineBuiltin(context, 'make$45$promise(thunk)', scheme_libs.make$45$promise)
        defineBuiltin(context, 'promise$63$(p)', scheme_libs.promise$63$)
        defineBuiltin(context, 'force(p)', scheme_libs.force)

        // Scheme vectors
        defineBuiltin(context, 'vector(...vals)', scheme_libs.vector, 0)
        defineBuiltin(context, 'make$45$vector(n, val)', scheme_libs.make$45$vector, 1)

        defineBuiltin(context, 'vector$63$(v)', scheme_libs.vector$63$)

        defineBuiltin(context, 'vector$45$length(v)', scheme_libs.vector$45$length)
        defineBuiltin(context, 'vector$45$empty$63$(v)', scheme_libs.vector$45$empty$63$)

        defineBuiltin(context, 'vector$45$ref(v, k)', scheme_libs.vector$45$ref)

        defineBuiltin(context, 'vector$45$set$33$(v, k, val)', scheme_libs.vector$45$set$33$)
        defineBuiltin(
          context,
          'vector$45$fill$33$(v, val, start, end)',
          scheme_libs.vector$45$fill$33$,
          2
        )
        defineBuiltin(context, 'list$45$$62$vector(xs)', scheme_libs.list$45$$62$vector)

      case Chapter.SCHEME_2:
        // Scheme pairs
        defineBuiltin(context, 'cons(left, right)', scheme_libs.cons)
        defineBuiltin(context, 'xcons(right, left)', scheme_libs.xcons)
        defineBuiltin(context, 'pair$63$(val)', scheme_libs.pair$63$)
        defineBuiltin(context, 'not$45$pair$63$(val)', scheme_libs.not$45$pair$63$)
        defineBuiltin(context, 'car(xs)', scheme_libs.car)
        defineBuiltin(context, 'cdr(xs)', scheme_libs.cdr)

        // Scheme lists
        defineBuiltin(context, 'list(...vals)', scheme_libs.list, 0)
        defineBuiltin(context, 'list$42$(...vals)', scheme_libs.list$42$, 1)
        defineBuiltin(context, 'cons$42$(...vals)', scheme_libs.cons$42$, 1)
        defineBuiltin(context, 'circular$45$list(...vals)', scheme_libs.circular$45$list, 0)
        defineBuiltin(context, 'make$45$list(n, val)', scheme_libs.make$45$list, 1)

        defineBuiltin(context, 'circular$45$list$63$(val)', scheme_libs.circular$45$list$63$)
        defineBuiltin(context, 'proper$45$list$63$(val)', scheme_libs.proper$45$list$63$)
        defineBuiltin(context, 'dotted$45$list$63$(val)', scheme_libs.dotted$45$list$63$)
        defineBuiltin(context, 'null$63$(val)', scheme_libs.null$63$)
        defineBuiltin(context, 'null$45$list$63$(val)', scheme_libs.null$45$list$63$)
        defineBuiltin(context, 'list$63$(val)', scheme_libs.list$63$)

        defineBuiltin(context, 'list$45$tabulate(n, f)', scheme_libs.list$45$tabulate)
        defineBuiltin(context, 'list$45$tail(xs, n)', scheme_libs.list$45$tail)
        defineBuiltin(context, 'list$45$ref(xs, k)', scheme_libs.list$45$ref)
        defineBuiltin(context, 'last(xs)', scheme_libs.last)
        defineBuiltin(context, 'last$45$pair(xs)', scheme_libs.last$45$pair)

        defineBuiltin(context, 'first(xs)', scheme_libs.first)
        defineBuiltin(context, 'second(xs)', scheme_libs.second)
        defineBuiltin(context, 'third(xs)', scheme_libs.third)
        defineBuiltin(context, 'fourth(xs)', scheme_libs.fourth)
        defineBuiltin(context, 'fifth(xs)', scheme_libs.fifth)
        defineBuiltin(context, 'sixth(xs)', scheme_libs.sixth)
        defineBuiltin(context, 'seventh(xs)', scheme_libs.seventh)
        defineBuiltin(context, 'eighth(xs)', scheme_libs.eighth)
        defineBuiltin(context, 'ninth(xs)', scheme_libs.ninth)
        defineBuiltin(context, 'tenth(xs)', scheme_libs.tenth)

        // some of these functions will be represented
        // using the preludes
        // defineBuiltin(context, 'filter(pred, xs)', scheme_libs.filter)
        defineBuiltin(context, 'r7rs$45$map(f, ...xss)', scheme_libs.map, 2)
        defineBuiltin(context, 'r7rs$45$fold(f, init, ...xss)', scheme_libs.fold, 3)
        defineBuiltin(
          context,
          'r7rs$45$fold$45$right(f, init, ...xss)',
          scheme_libs.fold$45$right,
          3
        )
        defineBuiltin(context, 'r7rs$45$fold$45$left(f, init, ...xss)', scheme_libs.fold$45$left, 3)
        //defineBuiltin(context, 'reduce(f, ridentity, xs)', scheme_libs.reduce)
        //defineBuiltin(context, 'reduce$45$right(f, ridentity, xs)', scheme_libs.reduce$45$right)
        //defineBuiltin(context, 'reduce$45$left(f, ridentity, xs)', scheme_libs.reduce$45$left)

        defineBuiltin(context, 'any(xs)', scheme_libs.any)
        defineBuiltin(context, 'list$45$copy(xs)', scheme_libs.list$45$copy)
        defineBuiltin(context, 'length(xs)', scheme_libs.length)
        defineBuiltin(context, 'length$43$(xs)', scheme_libs.length$43$)
        defineBuiltin(context, 'r7rs$45$append(...xss)', scheme_libs.append, 0)
        defineBuiltin(context, 'concatenate(xss)', scheme_libs.concatenate)
        defineBuiltin(context, 'reverse(xs)', scheme_libs.reverse)
        defineBuiltin(context, 'take(xs, n)', scheme_libs.take)
        defineBuiltin(context, 'take$45$right(xs, n)', scheme_libs.take$45$right)
        defineBuiltin(context, 'drop(xs, n)', scheme_libs.drop)
        defineBuiltin(context, 'drop$45$right(xs, n)', scheme_libs.drop$45$right)

        defineBuiltin(context, 'list$61$(eq$45$pred, ...xss)', scheme_libs.list$61$, 1)

        /*
        defineBuiltin(context, 'memq(item, xs)', scheme_libs.memq)
        defineBuiltin(context, 'memv(item, xs)', scheme_libs.memv)
        defineBuiltin(context, 'member(item, xs)', scheme_libs.member)
        defineBuiltin(context, 'assq(item, xs)', scheme_libs.assq)
        defineBuiltin(context, 'assv(item, xs)', scheme_libs.assv)
        defineBuiltin(context, 'assoc(item, xs)', scheme_libs.assoc)
        */

        // Scheme cxrs

        defineBuiltin(context, 'caar(xs)', scheme_libs.caar)
        defineBuiltin(context, 'cadr(xs)', scheme_libs.cadr)
        defineBuiltin(context, 'cdar(xs)', scheme_libs.cdar)
        defineBuiltin(context, 'cddr(xs)', scheme_libs.cddr)
        defineBuiltin(context, 'caaar(xs)', scheme_libs.caaar)
        defineBuiltin(context, 'caadr(xs)', scheme_libs.caadr)
        defineBuiltin(context, 'cadar(xs)', scheme_libs.cadar)
        defineBuiltin(context, 'caddr(xs)', scheme_libs.caddr)
        defineBuiltin(context, 'cdaar(xs)', scheme_libs.cdaar)
        defineBuiltin(context, 'cdadr(xs)', scheme_libs.cdadr)
        defineBuiltin(context, 'cddar(xs)', scheme_libs.cddar)
        defineBuiltin(context, 'cdddr(xs)', scheme_libs.cdddr)
        defineBuiltin(context, 'caaaar(xs)', scheme_libs.caaaar)
        defineBuiltin(context, 'caaadr(xs)', scheme_libs.caaadr)
        defineBuiltin(context, 'caadar(xs)', scheme_libs.caadar)
        defineBuiltin(context, 'caaddr(xs)', scheme_libs.caaddr)
        defineBuiltin(context, 'cadaar(xs)', scheme_libs.cadaar)
        defineBuiltin(context, 'cadadr(xs)', scheme_libs.cadadr)
        defineBuiltin(context, 'caddar(xs)', scheme_libs.caddar)
        defineBuiltin(context, 'cadddr(xs)', scheme_libs.cadddr)
        defineBuiltin(context, 'cdaaar(xs)', scheme_libs.cdaaar)
        defineBuiltin(context, 'cdaadr(xs)', scheme_libs.cdaadr)
        defineBuiltin(context, 'cdadar(xs)', scheme_libs.cdadar)
        defineBuiltin(context, 'cdaddr(xs)', scheme_libs.cdaddr)
        defineBuiltin(context, 'cddaar(xs)', scheme_libs.cddaar)
        defineBuiltin(context, 'cddadr(xs)', scheme_libs.cddadr)
        defineBuiltin(context, 'cdddar(xs)', scheme_libs.cdddar)
        defineBuiltin(context, 'cddddr(xs)', scheme_libs.cddddr)

        // Scheme symbols

        defineBuiltin(context, 'symbol$63$(val)', scheme_libs.symbol$63$)
        defineBuiltin(context, 'symbol$61$$63$(sym1, sym2)', scheme_libs.symbol$61$$63$)
        //defineBuiltin(context, 'symbol$45$$62$string(str)', scheme_libs.symbol$45$$62$string)
        defineBuiltin(context, 'string$45$$62$symbol(sym)', scheme_libs.string$45$$62$symbol)

        // Scheme strings
        defineBuiltin(context, 'string$45$$62$list(str)', scheme_libs.string$45$$62$list)
        defineBuiltin(context, 'list$45$$62$string(xs)', scheme_libs.list$45$$62$string)

        // Scheme apply is needed here to help in the definition of the Scheme Prelude.
        defineBuiltin(context, 'apply(f, ...args)', cset_apply, 2)

      case Chapter.SCHEME_1:
        // Display
        defineBuiltin(
          context,
          'display(val, prepend = undefined)',
          (val: any, ...str: string[]) => display(schemeVisualise(val), ...str),
          1
        )
        defineBuiltin(context, 'newline()', () => display(''))

        // I/O
        defineBuiltin(context, 'read(str)', () => prompt(''))

        // Error
        defineBuiltin(context, 'error(str, prepend = undefined)', misc.error_message, 1)

        // Scheme truthy and falsy value evaluator
        defineBuiltin(context, 'truthy(val)', scheme_libs.truthy)

        // Scheme conversion from vector to list, defined here as
        // it is used to support variadic functions
        defineBuiltin(context, 'vector$45$$62$list(v)', scheme_libs.vector$45$$62$list)

        // Scheme function to build numbers
        defineBuiltin(context, 'make_number(n)', scheme_libs.make_number)

        // Scheme equality predicates

        defineBuiltin(context, 'eq$63$(...vals)', scheme_libs.eq$63$)
        defineBuiltin(context, 'eqv$63$(...vals)', scheme_libs.eqv$63$)
        defineBuiltin(context, 'equal$63$(...vals)', scheme_libs.equal$63$)

        // Scheme basic arithmetic
        defineBuiltin(context, '$43$(...vals)', scheme_libs.$43$, 0)
        defineBuiltin(context, '$42$(...vals)', scheme_libs.$42$, 0)
        defineBuiltin(context, '$45$(...vals)', scheme_libs.$45$, 1)
        defineBuiltin(context, '$47$(...vals)', scheme_libs.$47$, 1)

        // Scheme comparison
        defineBuiltin(context, '$61$(...vals)', scheme_libs.$61$, 2)
        defineBuiltin(context, '$60$(...vals)', scheme_libs.$60$, 2)
        defineBuiltin(context, '$62$(...vals)', scheme_libs.$62$, 2)
        defineBuiltin(context, '$60$$61$(...vals)', scheme_libs.$60$$61$, 2)
        defineBuiltin(context, '$62$$61$(...vals)', scheme_libs.$62$$61$, 2)

        // Scheme math functions
        defineBuiltin(context, 'number$63$(val)', scheme_libs.number$63$)
        defineBuiltin(context, 'complex$63$(val)', scheme_libs.complex$63$)
        defineBuiltin(context, 'real$63$(val)', scheme_libs.real$63$)
        defineBuiltin(context, 'rational$63$(val)', scheme_libs.rational$63$)
        defineBuiltin(context, 'integer$63$(val)', scheme_libs.integer$63$)
        defineBuiltin(context, 'exact$63$(val)', scheme_libs.exact$63$)
        defineBuiltin(context, 'inexact$63$(val)', scheme_libs.inexact$63$)
        //defineBuiltin(context, 'exact$45$integer$63$(val)', scheme_libs.exact_integerQ)
        defineBuiltin(context, 'zero$63$(val)', scheme_libs.zero$63$)
        defineBuiltin(context, 'infinity$63$(val)', scheme_libs.infinity$63$)
        defineBuiltin(context, 'nan$63$(val)', scheme_libs.nan$63$)
        defineBuiltin(context, 'negative$63$(val)', scheme_libs.negative$63$)
        defineBuiltin(context, 'odd$63$(val)', scheme_libs.odd$63$)
        defineBuiltin(context, 'even$63$(val)', scheme_libs.even$63$)
        defineBuiltin(context, 'max(...vals)', scheme_libs.max, 0)
        defineBuiltin(context, 'min(...vals)', scheme_libs.min, 0)
        defineBuiltin(context, 'abs(val)', scheme_libs.abs)

        defineBuiltin(context, 'numerator(val)', scheme_libs.numerator)
        defineBuiltin(context, 'denominator(val)', scheme_libs.denominator)

        defineBuiltin(context, 'quotient(n, d)', scheme_libs.quotient)
        defineBuiltin(context, 'modulo(n, d)', scheme_libs.modulo)
        defineBuiltin(context, 'remainder(n, d)', scheme_libs.remainder)
        defineBuiltin(context, 'gcd(...vals)', scheme_libs.gcd, 0)
        defineBuiltin(context, 'lcm(...vals)', scheme_libs.lcm, 0)
        defineBuiltin(context, 'square(val)', scheme_libs.square)
        defineBuiltin(context, 'floor(val)', scheme_libs.floor)
        defineBuiltin(context, 'ceiling(val)', scheme_libs.ceiling)
        defineBuiltin(context, 'truncate(val)', scheme_libs.truncate)
        defineBuiltin(context, 'round(val)', scheme_libs.round)
        defineBuiltin(context, 'sqrt(val)', scheme_libs.sqrt)
        defineBuiltin(context, 'expt(base, exp)', scheme_libs.expt)
        defineBuiltin(context, 'exp(val)', scheme_libs.exp)
        defineBuiltin(context, 'log(val)', scheme_libs.log)
        defineBuiltin(context, 'sqrt(val)', scheme_libs.sqrt)
        defineBuiltin(context, 'sin(val)', scheme_libs.sin)
        defineBuiltin(context, 'cos(val)', scheme_libs.cos)
        defineBuiltin(context, 'tan(val)', scheme_libs.tan)
        defineBuiltin(context, 'asin(val)', scheme_libs.asin)
        defineBuiltin(context, 'acos(val)', scheme_libs.acos)
        defineBuiltin(context, 'atan(n, m)', scheme_libs.atan, 1)

        defineBuiltin(context, 'make$45$rectangular(real, imag)', scheme_libs.make$45$rectangular)
        defineBuiltin(context, 'make$45$polar(mag, ang)', scheme_libs.make$45$polar)
        defineBuiltin(context, 'real$45$part(val)', scheme_libs.real$45$part)
        defineBuiltin(context, 'imag$45$part(val)', scheme_libs.imag$45$part)
        defineBuiltin(context, 'magnitude(val)', scheme_libs.magnitude)
        defineBuiltin(context, 'angle(val)', scheme_libs.angle)

        defineBuiltin(context, 'math$45$pi', scheme_libs.PI)
        defineBuiltin(context, 'math$45$e', scheme_libs.E)

        defineBuiltin(context, 'number$45$$62$string(val)', scheme_libs.number$45$$62$string)

        // special values for scm-slang

        // Scheme booleans
        defineBuiltin(context, 'boolean$63$(val)', scheme_libs.boolean$63$)
        defineBuiltin(context, 'boolean$61$$63$(x, y)', scheme_libs.boolean$61$$63$)
        defineBuiltin(context, 'and(...vals)', scheme_libs.and, 0)
        defineBuiltin(context, 'or(...vals)', scheme_libs.or, 0)
        defineBuiltin(context, 'not(val)', scheme_libs.not)

        // Scheme strings

        defineBuiltin(context, 'string$63$(val)', scheme_libs.string$63$)
        defineBuiltin(context, 'make$45$string(n, char)', scheme_libs.make$45$string, 1)
        defineBuiltin(context, 'string(...vals)', scheme_libs.string, 0)
        defineBuiltin(context, 'string$45$length(str)', scheme_libs.string$45$length)
        defineBuiltin(context, 'string$45$ref(str, k)', scheme_libs.string$45$ref)
        defineBuiltin(context, 'string$61$$63$(str1, str2)', scheme_libs.string$61$$63$)
        defineBuiltin(context, 'string$60$$63$(str1, str2)', scheme_libs.string$60$$63$)
        defineBuiltin(context, 'string$62$$63$(str1, str2)', scheme_libs.string$62$$63$)
        defineBuiltin(context, 'string$60$$61$$63$(str1, str2)', scheme_libs.string$60$$61$$63$)
        defineBuiltin(context, 'string$62$$61$$63$(str1, str2)', scheme_libs.string$62$$61$$63$)
        defineBuiltin(context, 'substring(str, start, end)', scheme_libs.substring, 2)
        defineBuiltin(context, 'string$45$append(...vals)', scheme_libs.string$45$append, 0)
        defineBuiltin(context, 'string$45$copy(str)', scheme_libs.string$45$copy)
        defineBuiltin(context, 'string$45$map(f, str)', scheme_libs.string$45$map)
        defineBuiltin(context, 'string$45$for$45$each(f, str)', scheme_libs.string$45$for$45$each)
        defineBuiltin(context, 'string$45$$62$number(str)', scheme_libs.string$45$$62$number)

        // Scheme procedures
        defineBuiltin(context, 'procedure$63$(val)', scheme_libs.procedure$63$)
        defineBuiltin(context, 'compose(...fns)', scheme_libs.compose, 0)

        // Special values
        defineBuiltin(context, 'undefined', undefined)
        break
      default:
      //should be unreachable
    }
  }

  if (context.chapter <= Chapter.PYTHON_1 && context.chapter >= Chapter.PYTHON_1) {
    if (context.chapter == Chapter.PYTHON_1) {
      // Display
      defineBuiltin(context, 'get_time()', misc.get_time)
      defineBuiltin(context, 'print(val)', display, 1)
      defineBuiltin(context, 'raw_print(str)', rawDisplay, 1)
      defineBuiltin(context, 'str(val)', (val: any) => stringify(val, 2, 80), 1)
      defineBuiltin(context, 'error(str)', misc.error_message, 1)
      defineBuiltin(context, 'prompt(str)', prompt)
      defineBuiltin(context, 'is_float(val)', pylib.is_float)
      defineBuiltin(context, 'is_int(val)', pylib.is_int)
      defineBuiltin(context, 'is_string(val)', misc.is_string)
      defineBuiltin(context, 'is_function(val)', misc.is_function)
      defineBuiltin(context, 'is_boolean(val)', misc.is_boolean)
      defineBuiltin(context, 'is_None(val)', list.is_null)
      defineBuiltin(context, 'parse_int(str, radix)', misc.parse_int)
      defineBuiltin(context, 'char_at(str, index)', misc.char_at)
      defineBuiltin(context, 'arity(f)', misc.arity)
      defineBuiltin(context, 'None', null)

      // Binary operators
      defineBuiltin(context, '__py_adder(x, y)', pylib.__py_adder)
      defineBuiltin(context, '__py_minuser(x, y)', pylib.__py_minuser)
      defineBuiltin(context, '__py_multiplier(x, y)', pylib.__py_multiplier)
      defineBuiltin(context, '__py_divider(x, y)', pylib.__py_divider)
      defineBuiltin(context, '__py_modder(x, y)', pylib.__py_modder)
      defineBuiltin(context, '__py_powerer(x, y)', pylib.__py_powerer)
      defineBuiltin(context, '__py_floorer(x, y)', pylib.__py_floorer)

      // Unary operator +
      defineBuiltin(context, '__py_unary_plus(x)', pylib.__py_unary_plus)

      // Math Library
      defineBuiltin(context, 'math_abs(x)', pylib.math_abs)
      defineBuiltin(context, 'math_acos(x)', pylib.math_acos)
      defineBuiltin(context, 'math_acosh(x)', pylib.math_acosh)
      defineBuiltin(context, 'math_asin(x)', pylib.math_asin)
      defineBuiltin(context, 'math_asinh(x)', pylib.math_asinh)
      defineBuiltin(context, 'math_atan(x)', pylib.math_atan)
      defineBuiltin(context, 'math_atan2(x)', pylib.math_atan2)
      defineBuiltin(context, 'math_atanh(x)', pylib.math_atanh)
      defineBuiltin(context, 'math_cbrt(x)', pylib.math_cbrt)
      defineBuiltin(context, 'math_ceil(x)', pylib.math_ceil)
      defineBuiltin(context, 'math_clz32(x)', pylib.math_clz32)
      defineBuiltin(context, 'math_cos(x)', pylib.math_cos)
      defineBuiltin(context, 'math_cosh(x)', pylib.math_cosh)
      defineBuiltin(context, 'math_exp(x)', pylib.math_exp)
      defineBuiltin(context, 'math_expm1(x)', pylib.math_expm1)
      defineBuiltin(context, 'math_floor(x)', pylib.math_floor)
      defineBuiltin(context, 'math_fround(x)', pylib.math_fround)
      defineBuiltin(context, 'math_hypot(...values)', pylib.math_hypot)
      defineBuiltin(context, 'math_imul(x, y)', pylib.math_imul)
      defineBuiltin(context, 'math_log(x)', pylib.math_log)
      defineBuiltin(context, 'math_log1p(x)', pylib.math_log1p)
      defineBuiltin(context, 'math_log2(x)', pylib.math_log2)
      defineBuiltin(context, 'math_log10(x)', pylib.math_log10)
      defineBuiltin(context, 'math_max(...values)', pylib.math_max)
      defineBuiltin(context, 'math_min(...values)', pylib.math_min)
      defineBuiltin(context, 'math_pow(base, exponent)', pylib.math_pow)
      defineBuiltin(context, 'math_random()', pylib.math_random)
      defineBuiltin(context, 'math_round(x)', pylib.math_round)
      defineBuiltin(context, 'math_sign(x)', pylib.math_sign)
      defineBuiltin(context, 'math_sin(x)', pylib.math_sin)
      defineBuiltin(context, 'math_sinh(x)', pylib.math_sinh)
      defineBuiltin(context, 'math_sqrt(x)', pylib.math_sqrt)
      defineBuiltin(context, 'math_tan(x)', pylib.math_tan)
      defineBuiltin(context, 'math_tanh(x)', pylib.math_tanh)
      defineBuiltin(context, 'math_trunc(x)', pylib.math_trunc)

      // Math constants
      defineBuiltin(context, 'math_e', Math.E)
      defineBuiltin(context, 'math_inf', Infinity)
      defineBuiltin(context, 'math_nan', NaN)
      defineBuiltin(context, 'math_pi', Math.PI)
      defineBuiltin(context, 'math_tau', Math.PI * 2)
    }
  }
}

function importPrelude(context: Context) {
  let prelude = ''
  if (context.chapter >= 2) {
    prelude += listPrelude
    prelude += localImportPrelude
  }
  if (context.chapter >= 3) {
    prelude += streamPrelude
  }

  if (context.chapter <= +Chapter.SCHEME_1 && context.chapter >= +Chapter.FULL_SCHEME) {
    // Scheme preludes
    // scheme 1 is the "highest" scheme chapter, so we can just check if it's less than or equal to scheme 1
    if (context.chapter <= +Chapter.SCHEME_1) {
      prelude += scheme1Prelude
    }
    if (context.chapter <= +Chapter.SCHEME_2) {
      prelude += scheme2Prelude
    }
    if (context.chapter <= +Chapter.SCHEME_3) {
      prelude += scheme3Prelude
    }
    if (context.chapter <= +Chapter.SCHEME_4) {
      prelude += scheme4Prelude
    }
    if (context.chapter <= +Chapter.FULL_SCHEME) {
      prelude += schemeFullPrelude
    }
  }
  if (prelude !== '') {
    context.prelude = prelude
  }
}

const defaultBuiltIns: CustomBuiltIns = {
  rawDisplay: misc.rawDisplay,
  // See issue #5
  prompt: misc.rawDisplay,
  // See issue #11
  alert: misc.rawDisplay,
  visualiseList: (_v: Value) => {
    throw new Error('List visualizer is not enabled')
  }
}

const createContext = <T>(
  chapter: Chapter = Chapter.SOURCE_1,
  variant: Variant = Variant.DEFAULT,
  languageOptions: LanguageOptions = {},
  externalSymbols: string[] = [],
  externalContext?: T,
  externalBuiltIns: CustomBuiltIns = defaultBuiltIns
): Context => {
  if (chapter === Chapter.FULL_JS || chapter === Chapter.FULL_TS) {
    // fullJS will include all builtins and preludes of source 4
    return {
      ...createContext(
        Chapter.SOURCE_4,
        variant,
        languageOptions,
        externalSymbols,
        externalContext,
        externalBuiltIns
      ),
      chapter
    } as Context
  }
  const context = createEmptyContext(
    chapter,
    variant,
    languageOptions,
    externalSymbols,
    externalContext
  )

  importBuiltins(context, externalBuiltIns)
  importPrelude(context)
  importExternalSymbols(context, externalSymbols)

  return context
}

export default createContext<|MERGE_RESOLUTION|>--- conflicted
+++ resolved
@@ -23,21 +23,12 @@
 import { createTypeEnvironment, tForAll, tVar } from './typeChecker/utils'
 import {
   Chapter,
-<<<<<<< HEAD
-  Context,
-  CustomBuiltIns,
-  Environment,
-  LanguageOptions,
-  NativeStorage,
-  Value,
-=======
   type Context,
   type CustomBuiltIns,
   type Environment,
   type LanguageOptions,
   type NativeStorage,
   type Value,
->>>>>>> 28d6c023
   Variant
 } from './types'
 import * as operators from './utils/operators'
